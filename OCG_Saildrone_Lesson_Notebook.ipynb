--- conflicted
+++ resolved
@@ -169,34 +169,14 @@
     "plt.show()"
    ]
   },
-  {
-   "cell_type": "markdown",
-   "id": "fc8df473",
-   "metadata": {},
-   "source": [
-    "Now let's make a map of some satellite data to show the Saildrone crossing an ocean eddy.\n",
-    "\n",
-    "First we need to load in a single daily satellite sea surface height data file from Feb 10th 2019, the day the Saildrone crossed a large eddy."
-   ]
-  },
-  {
-   "cell_type": "code",
-   "execution_count": null,
-   "id": "exterior-placement",
-   "metadata": {},
-   "outputs": [],
-   "source": [
-<<<<<<< HEAD
-    "satellite_ssh = xr.open_dataset(data_dir + 'ssh_2019_02_10.nc')"
-   ]
-  },
-  {
-   "cell_type": "markdown",
-   "id": "823429de",
-   "metadata": {},
-   "source": [
-    "Now plot the Saildrone path on a map of sea surface height for a region surrounding the Saildrone on Feb 10th"
-=======
+
+  {
+   "cell_type": "code",
+   "execution_count": null,
+   "id": "married-parade",
+   "metadata": {},
+   "outputs": [],
+   "source": [
     "# Now plot some variable \"var\" on the map with colored dots\n",
     "var = 'TEMP_CTD_RBR_MEAN'\n",
     "\n",
@@ -235,7 +215,34 @@
     "plt.title('2019 Saildrone ' + var)\n",
     "plt.savefig(output_dir + var + 'SaildroneMap' + '.jpg') # Changing the suffix will change the format\n",
     "plt.show()"
->>>>>>> 4cc80530
+   ]
+  },
+  {
+   "cell_type": "markdown",
+   "id": "fc8df473",
+   "metadata": {},
+   "source": [
+    "Now let's make a map of some satellite data to show the Saildrone crossing an ocean eddy.\n",
+    "\n",
+    "First we need to load in a single daily satellite sea surface height data file from Feb 10th 2019, the day the Saildrone crossed a large eddy."
+   ]
+  },
+  {
+   "cell_type": "code",
+   "execution_count": null,
+   "id": "exterior-placement",
+   "metadata": {},
+   "outputs": [],
+   "source": [
+    "satellite_ssh = xr.open_dataset(data_dir + 'ssh_2019_02_10.nc')"
+   ]
+  },
+  {
+   "cell_type": "markdown",
+   "id": "823429de",
+   "metadata": {},
+   "source": [
+    "Now plot the Saildrone path on a map of sea surface height for a region surrounding the Saildrone on Feb 10th"
    ]
   },
   {
