--- conflicted
+++ resolved
@@ -16,14 +16,10 @@
 # # 2021 Oceanography Camp for Girls (OCG) Saildrone Lab
 # Developed by Nancy Williams, Veronica Tamsitt, Nicola Guisewhite at University of South Florida College of Marine Science
 #
-<<<<<<< HEAD
-# ***
-#
-=======
+
 # Funded by the National Science Foundation Office of Polar Programs Grant Number PLR2048840: https://www.nsf.gov/awardsearch/showAward?AWD_ID=2048840
 #
 
->>>>>>> 33ed062e
 # ## To Do List:
 # * add more markdown in the form of instructions, pictures, pulling variables out into their own cell so girls know where they can make changes to the code
 # * try plotting previous 8-day chl-a snapshot to see if it has better coverage for the eddy crossing
@@ -33,16 +29,10 @@
 #
 # If time:
 # * in figure titles and filenames, change the variables from using the first four characters (currently var[:4]) to instead cutting off at the first underscore
-<<<<<<< HEAD
+# * edit to make it easy to adjust time series x-axis limits
 #
 # ***
 #
-=======
-# * edit to make it easy to adjust time series x-axis limits
-#
-
-
->>>>>>> 33ed062e
 # ## Data Sources:
 # * Saildrone 1-minute physical and ADCP data available from: https://data.saildrone.com/data/sets/antarctica-circumnavigation-2019
 # (login required, so cannot be accessed using an FTP. Will need to download ahead)
@@ -64,11 +54,10 @@
 #
 # Before we start working with the data, the first step of any Python script is to import specific modules, these will be the toolkits you need to load, analyse, and plot the data. If you're interested and want to learn more about how Python modules work, check out this [link](https://www.w3schools.com/python/python_modules.asp)
 
-<<<<<<< HEAD
-=======
+
 # +
 # Import the tools you need
->>>>>>> 33ed062e
+
 import os
 import numpy as np
 import pandas as pd
@@ -238,12 +227,9 @@
 #
 # First we need to load in a single daily satellite sea surface height data file from Feb 10th 2019, the day the Saildrone crossed a large eddy.
 
-<<<<<<< HEAD
+
 satellite_ssh = xr.open_dataset(data_dir + 'ssh_2019_02_09.nc')
-=======
-satellite_ssh = xr.open_dataset(data_dir + 'ssh_2019_02_10.nc')
-satellite_ssh
->>>>>>> 33ed062e
+
 
 # Now plot the Saildrone path on a map of sea surface height for a region surrounding the Saildrone on Feb 10th
 
