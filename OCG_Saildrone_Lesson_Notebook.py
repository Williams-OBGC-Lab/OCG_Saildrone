# ---
# jupyter:
#   jupytext:
#     formats: ipynb,py:light
#     text_representation:
#       extension: .py
#       format_name: light
#       format_version: '1.5'
#       jupytext_version: 1.11.3
#   kernelspec:
#     display_name: Python 3
#     language: python
#     name: python3
# ---

# # 2021 Oceanography Camp for Girls Saildrone Lesson
# Developed by Nancy Williams, Veronica Tamsitt, Nicola Guisewhite at University of South Florida College of Marine Science

# ## To Do List:
# * make a function for plotting instead of copy/pasting the map each time (or not, if we want to keep it simple)
# * add more markdown in the form of instructions, pictures, pulling variables out into their own cell so girls know where they can make changes to the code
# * in figure titles and filenames, change the variables from using the first four characters (currently var[:4]) to instead cutting off at the first underscore
<<<<<<< HEAD
# * try plotting previous 8-day chl-a snapshot to see if it has better coverage for the eddy crossing
# * Why is Fig 3 (SSH map) in a scrolling box?
# * edit to make it easy to adjust time series x-axis limits
# * Check Veronica's carbon flux calculation is correct (Nancy)
=======
#
>>>>>>> 30148d6f

# ## Data Sources:
# * Saildrone 1-minute physical and ADCP data available from: https://data.saildrone.com/data/sets/antarctica-circumnavigation-2019
# (login required, so cannot be accessed using an FTP. Will need to download ahead)
# * Saildrone hourly-ish CO2, pH data available from: https://www.ncei.noaa.gov/access/metadata/landing-page/bin/iso?id=gov.noaa.nodc:0221912
# * Satellite Chlorophyll: https://neo.sci.gsfc.nasa.gov/view.php?datasetId=MY1DMW_CHLORA&year=2019
# * SSH: https://cds.climate.copernicus.eu/cdsapp#!/dataset/satellite-sea-level-global?tab=overview 
# (login required for chla and SSH, download ahead of time. Can also be downloaded using motuclient, login also required https://github.com/clstoulouse/motu-client-python)

# +
# Import the tools you need
import os
import numpy as np
import pandas as pd
import xarray as xr
import matplotlib.pyplot as plt
import matplotlib.path as mpath
import cartopy.crs as ccrs
import cartopy.feature
from datetime import datetime

# add something
# -

# Set the paths
output_dir = 'Output/'
data_dir = 'Data/'

# Go and download the hourly Saildrone CO2 data and put it in the `Data/` folder
os.chdir(data_dir) # Change the directory to the `Data/` folder
os.getcwd() # Check that you're now in the `Data/` folder
# Curl downloads the data files directly from the web and shows you the status while it works. 
# `!` at the beginning of the line tells you that this command is a unix shell command (not python code)
# ! curl -o 32DB20190119_ASV_Saildrone1020_Antarctic_Jan2019_Aug2019.csv https://www.ncei.noaa.gov/data/oceans/ncei/ocads/data/0221912/32DB20190119_ASV_Saildrone1020_Antarctic_Jan2019_Aug2019.csv
os.chdir("..") # Use ".." to move back up one directory now that we've imported the MLD climatology data

# Import the hourly Saildrone CO2 data file
Saildrone_CO2 = pd.read_csv(
    (data_dir + '32DB20190119_ASV_Saildrone1020_Antarctic_Jan2019_Aug2019.csv'),
    header=4,
    na_values=-999,
)
# Check that the Saildrone data was imported correctly
Saildrone_CO2

# Import the one-minute resolution Saildrone Physical data file
ds = xr.open_dataset(data_dir + 'saildrone-gen_5-antarctica_circumnavigation_2019-sd1020-20190119T040000-20190803T043000-1_minutes-v1.1620360815446.nc')
Saildrone_phys = ds.to_dataframe()
Saildrone_phys

# Import the Southern Ocean fronts for mapping
stf = pd.read_csv(data_dir + 'fronts/stf.txt', header=None, sep='\s+', 
                  na_values='%', names=['lon','lat'])
saf = pd.read_csv(data_dir + 'fronts/saf.txt', header=None, sep='\s+', 
                  na_values='%', names=['lon','lat'])
pf = pd.read_csv(data_dir + 'fronts/pf.txt', header=None, sep='\s+', 
                 na_values='%', names=['lon','lat'])
saccf = pd.read_csv(data_dir + 'fronts/saccf.txt', header=None, sep='\s+', 
                    na_values='%', names=['lon','lat'])
sbdy = pd.read_csv(data_dir + 'fronts/sbdy.txt', header=None, sep='\s+', 
                   na_values='%', names=['lon','lat'])

# +
# Plot the Saildrone track on a map

# Make the "bones" of the figure
plt.figure(figsize=(10, 10))
ax = plt.axes(projection=ccrs.SouthPolarStereo())
ax.set_extent([-180, 180, -90, -30],ccrs.PlateCarree())
ax.add_feature(cartopy.feature.LAND)
ax.add_feature(cartopy.feature.OCEAN, color='lightblue')
ax.gridlines()

# Compute a circle in axes coordinates, which we can use as a boundary
# for the map. We can pan/zoom as much as we like - the boundary will be
# permanently circular.
theta = np.linspace(0, 2 * np.pi, 100)
center, radius = [0.5, 0.5], 0.5
verts = np.vstack([np.sin(theta), np.cos(theta)]).T
circle = mpath.Path(verts * radius + center)

# Plot the ACC fronts in various colors
ax.set_boundary(circle, transform=ax.transAxes)
plt.plot(stf['lon'], stf['lat'], color='Red', transform=ccrs.PlateCarree(), 
         label = 'Subtropical Front')
plt.plot(saf['lon'], saf['lat'], color='Orange', transform=ccrs.PlateCarree(), 
         label = 'Subantarctic Front')
plt.plot(pf['lon'], pf['lat'], color='Yellow', transform=ccrs.PlateCarree(), 
         label = 'Polar Front')
plt.plot(saccf['lon'], saccf['lat'], color='Green', transform=ccrs.PlateCarree(), 
         label = 'Southern ACC Front')
plt.plot(sbdy['lon'], sbdy['lat'], color='Blue', transform=ccrs.PlateCarree(), 
         label = 'Southern Boundary of ACC')

# Plot the Saildrone in black dots
plt.scatter(Saildrone_phys.longitude, Saildrone_phys.latitude,
           transform=ccrs.PlateCarree(), c='black', s=3, label='Saildrone', zorder=1000)

# Turn on the legend
plt.legend()

# Save the figure in the output folder
plt.title('2019 Saildrone Antarctic Circumnavigation Track')
plt.savefig(output_dir + 'SaildroneMap' + '.jpg') # Changing the suffix will change the format
plt.show()

# +
# Now plot some variable "var" on the map with colored dots
var = 'TEMP_CTD_RBR_MEAN'

# Make the "bones" of the figure
plt.figure(figsize=(10, 10))
ax = plt.axes(projection=ccrs.SouthPolarStereo())
ax.set_extent([-180, 180, -90, -30],ccrs.PlateCarree())
ax.add_feature(cartopy.feature.LAND)
ax.add_feature(cartopy.feature.OCEAN, color='lightblue')
ax.gridlines()

# Compute a circle in axes coordinates, which we can use as a boundary
# for the map. We can pan/zoom as much as we like - the boundary will be
# permanently circular.
theta = np.linspace(0, 2 * np.pi, 100)
center, radius = [0.5, 0.5], 0.5
verts = np.vstack([np.sin(theta), np.cos(theta)]).T
circle = mpath.Path(verts * radius + center)

# Plot the ACC fronts in various colors
ax.set_boundary(circle, transform=ax.transAxes)
plt.plot(stf['lon'], stf['lat'], color='Red', transform=ccrs.PlateCarree(), 
         label = 'Subtropical Front')
plt.plot(saf['lon'], saf['lat'], color='Orange', transform=ccrs.PlateCarree(), 
         label = 'Subantarctic Front')
plt.plot(pf['lon'], pf['lat'], color='Yellow', transform=ccrs.PlateCarree(), 
         label = 'Polar Front')
plt.plot(saccf['lon'], saccf['lat'], color='Green', transform=ccrs.PlateCarree(), 
         label = 'Southern ACC Front')
plt.plot(sbdy['lon'], sbdy['lat'], color='Blue', transform=ccrs.PlateCarree(), 
         label = 'Southern Boundary of ACC')

# Plot the Saildrone in black dots
plt.scatter(Saildrone_phys.longitude, Saildrone_phys.latitude, 
            c=Saildrone_phys[var], cmap='bwr',
            transform=ccrs.PlateCarree(), s=5, zorder=1000)

# Turn on the legend
plt.legend()
cb1 = plt.colorbar()

# Save the figure in the output folder
plt.title('2019 Saildrone ' + var[:4])
plt.savefig(output_dir + var[:4] + 'SaildroneMap' + '.jpg') # Changing the suffix will change the format
plt.show()
# -

# Now let's make a map of some satellite data to show the Saildrone crossing an ocean eddy.
#
# First we need to load in a single daily satellite sea surface height data file from Feb 10th 2019, the day the Saildrone crossed a large eddy.

satellite_ssh = xr.open_dataset(data_dir + 'ssh_2019_02_10.nc')

# Now plot the Saildrone path on a map of sea surface height for a region surrounding the Saildrone on Feb 10th

#set plot parameters (contour levels, colormap etc)
levels_1 = np.arange(-1.2,0.8,0.1) #contour levels
cmap_1 = 'viridis' #contour map colormap
c1 = 'black' #Saildrone track color

# +
#finding position of Saildrone on Feb 10
time_index = np.argwhere(Saildrone_phys.time.values==np.datetime64('2019-02-10'))[0]
tlon = Saildrone_phys.longitude.values[time_index]
tlat = Saildrone_phys.latitude.values[time_index]

#make a contour plot of satellite ssh
xr.plot.contourf(satellite_ssh.adt[0,:,:],levels=levels_1,cmap=cmap_1,size=8,aspect=2)
xr.plot.contour(satellite_ssh.adt[0,:,:],levels=levels_1,colors='k',linewidths=0.75)
plt.xlim(tlon+360-5,tlon+360+5)
plt.ylim(tlat-5,tlat+5)

#add Saildrone track
plt.scatter(Saildrone_phys.longitude+360, Saildrone_phys.latitude, c=c1, s=3, label='Saildrone', zorder=1000)
plt.legend()

#give the plot a title and save figure in the output folder
plt.title('Saildrone path across an eddy on Feb 10th')
plt.savefig(output_dir + 'Sea_surface_height_Saildrone_Feb10' + '.jpg')

# -

# Ocean eddies can be identified by closed rings of constant absolute dynamic topography (this is the anomaly in sea surface height from average sea level in meters, which represents changes in pressure). You can see the Saildrone's path crossing near the center of an eddy.
#
# We can do the same thing with satellite chlorophyll-a data. The chlorophyll-a data gives an approximate estimate of the relative phytoplankton biomass (in units of mg/m<sup>3</sup>) at the sea surface in different locations. 

#load satellite chl-a data file
satellite_chla = xr.open_dataset(data_dir + 'A20190412019048.L3m_8D_CHL_chlor_a_4km.nc')

# Here you can edit parameters (colors, range etc) for the map

#set plot parameters (contour levels, colormap etc)
levels_1 = np.arange(0,1.0,0.01) #contour levels
cmap_1 = 'YlGnBu' #contour map colormap
c1 = 'black' #Saildrone track color

# +
#make a contour plot of chl-a data 
satellite_chla.chlo_a.values[satellite_chla.chlo_a>1000] = np.nan
xr.plot.contourf(satellite_chla.chlo_a, levels = levels_1, cmap=cmap_1,size=8,aspect=2)
plt.xlim(tlon-5,tlon+5)
plt.ylim(tlat-5,tlat+5)

#add Saildrone track
plt.scatter(Saildrone_phys.longitude, Saildrone_phys.latitude, c=c1, s=3, label='Saildrone', zorder=1000)
plt.legend()

#save figure
plt.title('Saildrone path and chlorophyll-a concentration')
plt.savefig(output_dir + 'Sea_surface_chlorophylla_Saildrone_Feb10' + '.jpg')
# -

# Now we can add the Saildrone data observations on the map to start to see if there is a relationship between the satellite observations and what the Saildrone measured directly. Note that the Saildrone took a few days to cross this region, while the satellite data shown here is a snapshot for a single day, so it can be tricky to compare the two types of data because the Saildrone is moving in space AND time.

#choose which variable to plot
var = 'TEMP_CTD_RBR_MEAN'
#set minimum and maximum colorbar limits
v_min = 6
v_max = 12
#choose colormap for map
cmap_1 = 'viridis'
#choose colormap for Saildrone variable
cmap_2 = 'RdBu_r'

# +
#make a contour plot of satellite ssh
xr.plot.contourf(satellite_ssh.adt[0,:,:],levels=np.arange(-1.2,0.8,0.1),cmap=cmap_1,size=8,aspect=2)
xr.plot.contour(satellite_ssh.adt[0,:,:],levels=np.arange(-1.2,0.8,0.1),colors='black',linewidths=0.75)
plt.xlim(tlon+360-5,tlon+360+5)
plt.ylim(tlat-5,tlat+5)

#add Saildrone data scattered on top
plt.scatter(Saildrone_phys.longitude+360, Saildrone_phys.latitude, c=Saildrone_phys[var], s=15, cmap = cmap_2,
            vmin=v_min,vmax=v_max,label='Saildrone', zorder=1000)
plt.legend()
plt.colorbar()

#add title and save figure
plt.title('Saildrone ' + var[:4] + ' across an eddy on Feb 10th')
plt.savefig(output_dir + 'Sea_surface_height_Saildrone_' + var[:4] + '_Feb10' + '.jpg')
# -

# Now that we've plotted some Saildrone and satellite data on maps to see how different ocean variables are related, there are other ways we can look at the relationship between variables. 
#
# This includes scatter plots, which is a useful way to compare data from two variables collected at the same time and location to look for a relationship. In our case, we can compare two different variables collected simulatneously by the Saildrone. 

# +
#choose two variables from the Saildrone to compare
var1 = 'TEMP_CTD_RBR_MEAN'
var2 = 'O2_CONC_RBR_MEAN'

#choose lower and upper limits for the two variables for plotting
var1_min = -2
var1_max = 18
var2_min = 230
var2_max = 340

# +
#create scatter plot
plt.figure(figsize=(12,8))
plt.scatter(Saildrone_phys[var1], Saildrone_phys[var2], s=10)
plt.xlim(var1_min,var1_max)
plt.ylim(var2_min,var2_max)
plt.xlabel(var1)
plt.ylabel(var2)
plt.grid()

#add title and save figure
plt.title('Saildrone '+ var1[:4] + ' vs ' + var2[:4])
plt.savefig(output_dir + 'Saildrone_' + var1[:4] + '_vs_' + var2[:4] + '.jpg')
# -

# If we want to look at the relationship between more than two variables, one way we can look at this is by using a third variable to change the color of the scatter plot points.
#
# In this example, the scatter plot shows the same variable 1 and 2 from the Saildrone on the x and y axes as above, but we can choose a third Saildrone variable as the color of the scatter plot points.

# +
#choose a third variable 
var3 = 'latitude'

#set lower and upper limits of variable 3 for plotting
var3_min = -65
var3_max = -40

# +
#create scatter plot
plt.figure(figsize=(12,8))
plt.scatter(Saildrone_phys[var1], Saildrone_phys[var2], c=Saildrone_phys[var3], 
            s=10, vmin = var3_min, vmax = var3_max)
plt.xlim(var1_min,var1_max)
plt.ylim(var2_min,var2_max)
plt.xlabel(var1)
plt.ylabel(var2)
plt.grid()
cbar = plt.colorbar()
cbar.set_label(var3)

#add title and save figure
plt.title('Saildrone '+ var1[:4] + ' vs ' + var2[:4])
plt.savefig(output_dir + 'Saildrone_' + var1[:4] + '_vs_' + var2[:4] + '_vs_' + var3[:4] + '.jpg')
# -

# Plot time series of wind speed and pressure

#calc wind speed from u and v winds
Saildrone_phys['WSPD'] = np.sqrt(np.power(Saildrone_phys['UWND_MEAN'],2)+np.power(Saildrone_phys['VWND_MEAN'],2))

# +
#input plot parameters

#variables to plot
var1 = 'WSPD'
var2 = 'BARO_PRES_MEAN'

#set x axis limits

# +
#plot time series
plt.figure(figsize=(12,5))
ax1 = plt.subplot(211)
ax1.plot(Saildrone_phys.time,Saildrone_phys[var1])
plt.xlim(Saildrone_phys.time.values[0],Saildrone_phys.time.values[-1])

ax2 = plt.subplot(212)
ax2.plot(Saildrone_phys.time,Saildrone_phys[var2])
plt.xlim(Saildrone_phys.time.values[0],Saildrone_phys.time.values[-1])
plt.show()
# -
# Next, we can calculate the flux of carbon between the ocean and the atmosphere based on the difference in pCO2 between the atmosphere and the ocean. 


# +
#constants for CO2 flux calculation
#ocean/atmosphere variables needed as inputs
T = Saildrone_CO2['SST (C)'] #sea surface temperature
S  = Saildrone_CO2['Salinity'] #sea surface salinity
u = Saildrone_CO2['WSPD (m/s)'] #surface wind speed
dpCO2 = Saildrone_CO2['dpCO2'] #difference between ocean and atmosphere pCO2

#1. Calculate the transfer velocity (Wanninkhof et al. 2014)
#Schmidt number as a function of temperature 
Sc = 2116.8-136.25*T  + 4.7353*np.power(T,2) - 0.092307*np.power(T,3) + 0.000755*np.power(T,4)
K = 0.251*(u*u)*np.power((Sc/660),-0.5)
K = K

#2. calculate solubility constant as a function of temperature and salinity 
T_K = T + 273.15
K0 = -58.0931 + ( 90.5069*(100.0 /T_K) ) \
    + (22.2940 * (np.log(T_K/100.0))) + (S * (0.027766 +  ( (-0.025888)*(T_K/100.0)) \
    + (0.0050578*( (T_K/100.0)*(T_K/100.0) ) ) ) )
a = np.exp(K0)

#CO2 flux equation
Saildrone_CO2['fCO2'] = 0.24 * K * a * dpCO2  #FCO2 = K*a(dpCO2)
# -

# Let's plot the time series of carbon fluxes together with the time series of wind speed to see how they are related. Sign of fCO2?

# +
#variables to plot
var1 = 'WSPD (m/s)'
var2 = 'fCO2'

#colors
c1 = 'darkblue'
c2 = 'darkorange'

# +
#convert date and time from Saildrone_CO2 file to numpy datetime64 array
date_object = np.empty(len(Saildrone_CO2['Date'])).astype(datetime)
for t in range(len(Saildrone_CO2['Date'])):
  dt = Saildrone_CO2['Date'].values[t]
  tm = Saildrone_CO2['Time'].values[t]
  date_object[t] = np.datetime64(datetime.strptime(dt+' '+tm,'%m/%d/%Y %H:%M'))
Saildrone_CO2['datetime'] = date_object #save to dataframe

#plot time series
fig, ax1 = plt.subplots(figsize=(12,5))

#y axis 1
ax1.plot(Saildrone_CO2['datetime'],Saildrone_CO2[var1],color=c1)
ax1.set_xlabel('date')
ax1.set_ylabel(var1, color=c1)
ax1.tick_params(axis='y', labelcolor=c1)

#y axis 2
ax2 = ax1.twinx()
ax2.plot(Saildrone_CO2['datetime'],-Saildrone_CO2[var2],color=c2)
ax2.set_xlabel('date')
ax2.set_ylabel(var2, color=c2)
ax2.tick_params(axis='y', labelcolor=c2)

ax2.plot([Saildrone_CO2['datetime'].values[0], Saildrone_CO2['datetime'].values[-1]],[0,0],
         color='black', linewidth=0.5)
plt.xlim(Saildrone_CO2['datetime'][0],Saildrone_CO2['datetime'][1800])
fig.tight_layout()
plt.show()
# -

<|MERGE_RESOLUTION|>--- conflicted
+++ resolved
@@ -20,14 +20,11 @@
 # * make a function for plotting instead of copy/pasting the map each time (or not, if we want to keep it simple)
 # * add more markdown in the form of instructions, pictures, pulling variables out into their own cell so girls know where they can make changes to the code
 # * in figure titles and filenames, change the variables from using the first four characters (currently var[:4]) to instead cutting off at the first underscore
-<<<<<<< HEAD
 # * try plotting previous 8-day chl-a snapshot to see if it has better coverage for the eddy crossing
 # * Why is Fig 3 (SSH map) in a scrolling box?
 # * edit to make it easy to adjust time series x-axis limits
 # * Check Veronica's carbon flux calculation is correct (Nancy)
-=======
-#
->>>>>>> 30148d6f
+
 
 # ## Data Sources:
 # * Saildrone 1-minute physical and ADCP data available from: https://data.saildrone.com/data/sets/antarctica-circumnavigation-2019
